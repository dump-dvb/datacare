use crate::{
    routes::auth::fetch_user,
    routes::{ListRequest, ListResponse, ServerError, Stats},
    DbPool,
};
<<<<<<< HEAD
use tlms::locations::region::{InsertRegion, Region};
use tlms::management::Station;
=======
use tlms::management::Station;
use tlms::locations::region::{InsertRegion, Region};
>>>>>>> 4ca6ab0e
use tlms::schema::regions::dsl::regions;
use tlms::telegrams::r09::R09Type;

use actix_identity::Identity;
use actix_web::{web, HttpRequest, HttpResponse};
use diesel::dsl::IntervalDsl;
use diesel::query_dsl::RunQueryDsl;
use diesel::BoolExpressionMethods;
use diesel::{ExpressionMethods, QueryDsl};

use log::{debug, error, warn};
use serde::{Deserialize, Serialize};
use utoipa::ToSchema;

/// returnes the id of the newly created region
#[derive(Serialize, Deserialize, ToSchema)]
pub struct RegionCreationResponse {
    pub id: usize,
}

/// holds all the necessary information that are required to create a new region
#[derive(Serialize, Deserialize, ToSchema)]
pub struct CreateRegionRequest {
    pub name: String,
    pub transport_company: String,
    pub regional_company: Option<String>,
    pub frequency: Option<i64>,
    pub r09_type: Option<i64>,
    pub encoding: Option<i32>,
}

/// edits a region
#[derive(Serialize, Deserialize, ToSchema, Debug)]
pub struct EditRegionRequest {
    pub name: String,
    pub transport_company: String,
    pub regional_company: Option<String>,
    pub frequency: Option<i64>,
    pub r09_type: Option<i64>,
    pub encoding: Option<i32>,
}

/// returns a lot more detailled information
#[derive(Serialize, Deserialize, ToSchema, Debug)]
pub struct RegionInfoStruct {
    #[serde(flatten)]
    pub region: Region,
    #[serde(flatten)]
    pub stats: Stats,
    pub stations: Vec<Station>,
}

/// will create a region if the currently authenticated user is an admin
#[utoipa::path(
    post,
    path = "/region",
    responses(
        (status = 200, description = "region was successfully created", body = RegionCreationResponse),
        (status = 500, description = "postgres pool error"),
    ),
)]
pub async fn region_create(
    pool: web::Data<DbPool>,
    _req: HttpRequest,
    identity: Identity,
    request: web::Json<CreateRegionRequest>,
) -> Result<web::Json<RegionCreationResponse>, ServerError> {
    let mut database_connection = match pool.get() {
        Ok(conn) => conn,
        Err(e) => {
            error!("cannot get connection from connection pool {:?}", e);
            return Err(ServerError::InternalError);
        }
    };

    // get currently logged in user
    let user_session = fetch_user(identity, &mut database_connection)?;

    if !user_session.is_admin() {
        return Err(ServerError::Forbidden);
    }

    let r09_type: Option<R09Type> = match request.r09_type {
        Some(x) => match R09Type::try_from(x) {
            Ok(value) => Some(value),
            Err(_) => {
                return Err(ServerError::BadClientData);
            }
        },
        None => None,
    };

    match diesel::insert_into(regions)
        .values(&InsertRegion {
            id: None,
            name: request.name.clone(),
            transport_company: request.transport_company.clone(),
            regional_company: request.regional_company.clone(),
            frequency: request.frequency,
<<<<<<< HEAD
            r09_type,
=======
            r09_type: request.r09_type.map(|v| v.try_into().unwrap()),
>>>>>>> 4ca6ab0e
            encoding: request.encoding,
            deactivated: false,
        })
        .execute(&mut database_connection)
    {
        Err(e) => {
            error!("while trying to insert region {:?}", e);
            Err(ServerError::BadClientData)
        }
        Ok(value) => Ok(web::Json(RegionCreationResponse { id: value })),
    }
}

/// will return a list of all regions
#[utoipa::path(
    get,
    path = "/region",
    responses(
        (status = 200, description = "list of regions", body = Vec<Region>),
        (status = 500, description = "postgres pool error"),
    ),
)]
pub async fn region_list(
    pool: web::Data<DbPool>,
    _req: HttpRequest,
    optional_params: Option<web::Form<ListRequest>>,
) -> Result<web::Json<ListResponse<Region>>, ServerError> {
    let mut database_connection = match pool.get() {
        Ok(conn) => conn,
        Err(e) => {
            error!("cannot get connection from connection pool {:?}", e);
            return Err(ServerError::InternalError);
        }
    };

    // gets the query parameters out of the request
    let query_params: ListRequest = match optional_params {
        Some(request) => request.into_inner(),
        None => ListRequest::default(),
    };

    let count: i64 = match regions.count().get_result(&mut database_connection) {
        Ok(result) => result,
        Err(e) => {
            error!("database error {:?}", e);
            return Err(ServerError::InternalError);
        }
    };

    // just SELECT * FROM regions;
    match regions
        .limit(query_params.limit)
        .offset(query_params.offset)
        .order(tlms::schema::regions::name)
        .load::<Region>(&mut database_connection)
    {
        Ok(region_list) => Ok(web::Json(ListResponse {
            count,
            elements: region_list,
        })),
        Err(e) => {
            error!("database error while listing regions {:?}", e);
            Err(ServerError::InternalError)
        }
    }
}

/// Will overwrite a region with the new data on success it will return the updated region.
#[utoipa::path(
    put,
    path = "/region/{id}",
    responses(
        (status = 200, description = "successfully edited region", body = Region),
        (status = 400, description = "invalid input data"),
        (status = 500, description = "postgres pool error"),
    ),
)]
pub async fn region_update(
    pool: web::Data<DbPool>,
    _req: HttpRequest,
    identity: Identity,
    path: web::Path<(i64,)>,
    request: web::Json<EditRegionRequest>,
) -> Result<web::Json<Region>, ServerError> {
    let mut database_connection = match pool.get() {
        Ok(conn) => conn,
        Err(e) => {
            error!("cannot get connection from connection pool {:?}", e);
            return Err(ServerError::InternalError);
        }
    };

    let user_session = fetch_user(identity, &mut database_connection)?;

    if !user_session.is_admin() {
        return Err(ServerError::Forbidden);
    }

    warn!("updating region {:?}", &request);

    use tlms::schema::regions::{
        encoding, frequency, id, name, r09_type, regional_company, transport_company,
    };

    match diesel::update(regions.filter(id.eq(path.0)))
        .set((
            name.eq(request.name.clone()),
            transport_company.eq(request.transport_company.clone()),
            regional_company.eq(request.regional_company.clone()),
            frequency.eq(request.frequency),
            r09_type.eq(request.r09_type),
            encoding.eq(request.encoding),
        ))
        .get_result::<Region>(&mut database_connection)
    {
        Ok(return_region) => Ok(web::Json(return_region)),
        Err(e) => {
            error!("cannot deactivate user because of {:?}", e);
            Err(ServerError::InternalError)
        }
    }
}

/// This endpoint will fetch significantly more information about a region like
/// which stations are inside the region and some core metrics like how many telegrams
/// are received globally and rates for different time intervals.
///
/// the returned json will look something like this:
///
///´´´json
///{
///      "region_data": { <region_struct> },
///      "stations": [ {...} ],
///      "stats": {
///          "telegram_count": 1000,
///          "last_month_receive_rate": 5.312,
///          "last_day_receive_rate": 2.3,
///      }
///}
///´´´
#[utoipa::path(
    get,
    path = "/region/{id}",
    responses(
        (status = 200, description = "will return more detailled information about a region"),
        (status = 400, description = "user suplied an unkown region id"),
        (status = 500, description = "postgres pool error"),
    ),
)]
pub async fn region_info(
    pool: web::Data<DbPool>,
    _req: HttpRequest,
    identity: Identity,
    path: web::Path<(i64,)>,
) -> Result<web::Json<RegionInfoStruct>, ServerError> {
    let mut database_connection = match pool.get() {
        Ok(conn) => conn,
        Err(e) => {
            error!("cannot get connection from connection pool {:?}", e);
            return Err(ServerError::InternalError);
        }
    };

    // if the region doesn't exist we can directly dispose of the request
    use tlms::schema::regions::id;
    let region_struct: Region = match regions
        .filter(id.eq(path.0))
        .first::<Region>(&mut database_connection)
    {
        Ok(found_region) => found_region,
        Err(e) => {
            debug!("error encountered while querying region: {:?}", e);
            return Err(ServerError::BadClientData);
        }
    };

    let user_session = fetch_user(identity, &mut database_connection)?;

    use tlms::schema::stations::dsl::stations;
    use tlms::schema::stations::{owner, public, region as station_region};

    // if the currently logged in user is an admin we return all stations in this region
    // otherwise just the stations that are public or belong to this user.
    let found_stations = if user_session.is_admin() {
        match stations
            .filter(station_region.eq(path.0))
            .load::<Station>(&mut database_connection)
        {
            Ok(all_station) => all_station,
            Err(e) => {
                error!("error while fetching the config {:?}", e);
                return Err(ServerError::InternalError);
            }
        }
    } else {
        match stations
            .filter(station_region.eq(path.0))
            .filter(public.eq(true).or(owner.eq(user_session.user.id)))
            .load::<Station>(&mut database_connection)
        {
            Ok(all_station) => all_station,
            Err(e) => {
                error!("error while fetching the config {:?}", e);
                return Err(ServerError::InternalError);
            }
        }
    };

    use diesel::dsl::now;
    use tlms::schema::r09_telegrams::dsl::r09_telegrams;
    use tlms::schema::r09_telegrams::{id as telegram_id, region as telegram_region, time};

    // counts telegram from this regions over different time intervals
    let telegram_count_last_day = match r09_telegrams
        .filter(telegram_region.eq(path.0))
        .filter(time.lt(now - 1_i32.days()))
        .select(diesel::dsl::count(telegram_id))
        .first::<i64>(&mut database_connection)
    {
        Ok(telegram_count) => telegram_count,
        Err(e) => {
            error!("error while fetching the config {:?}", e);
            return Err(ServerError::InternalError);
        }
    };
    let telegram_count_last_month = match r09_telegrams
        .filter(telegram_region.eq(path.0))
        .filter(time.lt(now - 30_i32.days()))
        .select(diesel::dsl::count(telegram_id))
        .first::<i64>(&mut database_connection)
    {
        Ok(telegram_count) => telegram_count,
        Err(e) => {
            error!("error while fetching the config {:?}", e);
            return Err(ServerError::InternalError);
        }
    };
    let telegram_count_global = match r09_telegrams
        .filter(telegram_region.eq(path.0))
        .select(diesel::dsl::count(telegram_id))
        .first::<i64>(&mut database_connection)
    {
        Ok(telegram_count) => telegram_count,
        Err(e) => {
            error!("error while fetching the config {:?}", e);
            return Err(ServerError::InternalError);
        }
    };

    Ok(web::Json(RegionInfoStruct {
        region: region_struct,
        stats: Stats {
            telegram_count: telegram_count_global,
            last_day_receive_rate: (telegram_count_last_day as f32 / 86400f32),
            last_month_receive_rate: (telegram_count_last_month as f32 / 2592000f32),
        },
        stations: found_stations,
    }))
}

/// will overwritte or delete the specified region
#[utoipa::path(
    delete,
    path = "/region/{id}",
    responses(
        (status = 200, description = "successfully edited region", body = Region),
        (status = 400, description = "invalid input data"),
        (status = 500, description = "postgres pool error"),
    ),
)]
pub async fn region_delete(
    pool: web::Data<DbPool>,
    _req: HttpRequest,
    identity: Identity,
    path: web::Path<(i64,)>,
) -> Result<HttpResponse, ServerError> {
    let mut database_connection = match pool.get() {
        Ok(conn) => conn,
        Err(e) => {
            error!("cannot get connection from connection pool {:?}", e);
            return Err(ServerError::InternalError);
        }
    };

    let user_session = fetch_user(identity, &mut database_connection)?;

    if !user_session.is_admin() {
        return Err(ServerError::Forbidden);
    }

    // queriering stations if we find any with that region
    // we deactivate otherwise we can savely delete
    use tlms::schema::stations::dsl::stations;
    use tlms::schema::stations::region as station_region;

    //use diesel::{select, dsl::exists};
    // TODO: exists ist currently completely broken fix with a later diesel release
    // check if there are any station with this region
    let exists = match stations
        .filter(station_region.eq(path.0))
        .load::<Station>(&mut database_connection)
    {
        Ok(rows) => !rows.is_empty(),
        Err(e) => {
            error!(
                "error while checking if region is savely deleteable {:?}",
                e
            );
            return Err(ServerError::InternalError);
        }
    };

    debug!("admin is removing station permanently: {}", exists);

    use tlms::schema::regions::{deactivated, id};

    // if there was a never a station with this region we can savely delete it otherwise
    // we just deactivate this region
    if exists {
        match diesel::update(regions.filter(id.eq(path.0)))
            .set((deactivated.eq(true),))
            .get_result::<Region>(&mut database_connection)
        {
            Ok(_) => Ok(HttpResponse::Ok().finish()),
            Err(e) => {
                error!("cannot deactivate user because of {:?}", e);
                Err(ServerError::InternalError)
            }
        }
    } else {
        match diesel::delete(regions.filter(id.eq(path.0))).execute(&mut database_connection) {
            Ok(_) => Ok(HttpResponse::Ok().finish()),
            Err(e) => {
                error!("cannot deactivate user because of {:?}", e);
                Err(ServerError::InternalError)
            }
        }
    }
}<|MERGE_RESOLUTION|>--- conflicted
+++ resolved
@@ -3,13 +3,9 @@
     routes::{ListRequest, ListResponse, ServerError, Stats},
     DbPool,
 };
-<<<<<<< HEAD
+
 use tlms::locations::region::{InsertRegion, Region};
 use tlms::management::Station;
-=======
-use tlms::management::Station;
-use tlms::locations::region::{InsertRegion, Region};
->>>>>>> 4ca6ab0e
 use tlms::schema::regions::dsl::regions;
 use tlms::telegrams::r09::R09Type;
 
@@ -109,11 +105,7 @@
             transport_company: request.transport_company.clone(),
             regional_company: request.regional_company.clone(),
             frequency: request.frequency,
-<<<<<<< HEAD
             r09_type,
-=======
-            r09_type: request.r09_type.map(|v| v.try_into().unwrap()),
->>>>>>> 4ca6ab0e
             encoding: request.encoding,
             deactivated: false,
         })
